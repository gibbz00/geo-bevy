<<<<<<< HEAD
#![warn(
    clippy::unwrap_used,
    clippy::cast_lossless,
    clippy::unimplemented,
    clippy::expect_used
)]

use std::num::TryFromIntError;

=======
>>>>>>> b99e089c
use bevy::prelude::*;
use geo::algorithm::coords_iter::CoordsIter;

mod line_string;
mod point;

pub enum PreparedMesh {
    Point(Vec<geo::Point>),
    LineString { mesh: Mesh, color: Color },
    Polygon { mesh: Mesh, color: Color },
}

type Vertex = [f32; 3]; // [x, y, z]

fn build_mesh_from_vertices(
    primitive_topology: bevy::render::render_resource::PrimitiveTopology,
    vertices: Vec<Vertex>,
    indices: Vec<u32>,
) -> Mesh {
    let num_vertices = vertices.len();
    let mut mesh = Mesh::new(primitive_topology);
    mesh.set_indices(Some(bevy::render::mesh::Indices::U32(indices)));
    mesh.insert_attribute(Mesh::ATTRIBUTE_POSITION, vertices);

    let normals = vec![[0.0, 0.0, 0.0]; num_vertices];
    let uvs = vec![[0.0, 0.0]; num_vertices];

    mesh.insert_attribute(Mesh::ATTRIBUTE_NORMAL, normals);
    mesh.insert_attribute(Mesh::ATTRIBUTE_UV_0, uvs);

    mesh
}

#[derive(Default)]
pub struct BuildBevyMeshesContext {
    point_mesh_builder: point::PointMeshBuilder,
    line_string_mesh_builder: line_string::LineStringMeshBuilder,
    polygon_mesh_builder: bevy_earcutr::PolygonMeshBuilder,
    polygon_border_mesh_builder: line_string::LineStringMeshBuilder,
}

pub fn build_bevy_meshes<G: BuildBevyMeshes>(
    geo: &G,
    color: Color,
) -> Result<impl Iterator<Item = PreparedMesh>, TryFromIntError> {
    let mut ctx = BuildBevyMeshesContext::default();

    info_span!("Populating Bevy mesh builder").in_scope(|| geo.populate_mesh_builders(&mut ctx))?;

    info_span!("Building Bevy meshes").in_scope(|| {
        Ok([
            ctx.point_mesh_builder.build(),
            ctx.line_string_mesh_builder.build(color),
            ctx.polygon_mesh_builder
                .build()
                .map(|mesh| PreparedMesh::Polygon { mesh, color }),
            ctx.polygon_border_mesh_builder.build(Color::BLACK),
        ]
        .into_iter()
        .flatten())
    })
}

pub trait BuildBevyMeshes {
    fn populate_mesh_builders(
        &self,
        ctx: &mut BuildBevyMeshesContext,
    ) -> Result<(), TryFromIntError>;
}

impl BuildBevyMeshes for geo::Point {
    fn populate_mesh_builders(
        &self,
        ctx: &mut BuildBevyMeshesContext,
    ) -> Result<(), TryFromIntError> {
        ctx.point_mesh_builder.add_point(self)
    }
}

impl BuildBevyMeshes for geo::LineString {
    fn populate_mesh_builders(
        &self,
        ctx: &mut BuildBevyMeshesContext,
    ) -> Result<(), TryFromIntError> {
        ctx.line_string_mesh_builder.add_line_string(self)
    }
}

impl BuildBevyMeshes for geo::Polygon {
    fn populate_mesh_builders(
        &self,
        ctx: &mut BuildBevyMeshesContext,
    ) -> Result<(), TryFromIntError> {
        ctx.polygon_mesh_builder
            .add_earcutr_input(polygon_to_earcutr_input(self));
        ctx.polygon_border_mesh_builder
            .add_line_string(self.exterior())?;
        for interior in self.interiors() {
            ctx.polygon_border_mesh_builder.add_line_string(interior)?;
        }
        Ok(())
    }
}

impl BuildBevyMeshes for geo::MultiPoint {
    fn populate_mesh_builders(
        &self,
        ctx: &mut BuildBevyMeshesContext,
    ) -> Result<(), TryFromIntError> {
        for point in &self.0 {
            point.populate_mesh_builders(ctx)?;
        }
        Ok(())
    }
}

impl BuildBevyMeshes for geo::MultiLineString {
    fn populate_mesh_builders(
        &self,
        ctx: &mut BuildBevyMeshesContext,
    ) -> Result<(), TryFromIntError> {
        for line_string in &self.0 {
            line_string.populate_mesh_builders(ctx)?;
        }
        Ok(())
    }
}

impl BuildBevyMeshes for geo::MultiPolygon {
    fn populate_mesh_builders(
        &self,
        ctx: &mut BuildBevyMeshesContext,
    ) -> Result<(), TryFromIntError> {
        for polygon in &self.0 {
            polygon.populate_mesh_builders(ctx)?;
        }
        Ok(())
    }
}

impl BuildBevyMeshes for geo::Line {
    fn populate_mesh_builders(
        &self,
        ctx: &mut BuildBevyMeshesContext,
    ) -> Result<(), TryFromIntError> {
        geo::LineString::new(vec![self.start, self.end]).populate_mesh_builders(ctx)
    }
}

impl BuildBevyMeshes for geo::Triangle {
    fn populate_mesh_builders(
        &self,
        ctx: &mut BuildBevyMeshesContext,
    ) -> Result<(), TryFromIntError> {
        self.to_polygon().populate_mesh_builders(ctx)
    }
}

impl BuildBevyMeshes for geo::Rect {
    fn populate_mesh_builders(
        &self,
        ctx: &mut BuildBevyMeshesContext,
    ) -> Result<(), TryFromIntError> {
        self.to_polygon().populate_mesh_builders(ctx)
    }
}

impl BuildBevyMeshes for geo::Geometry {
    fn populate_mesh_builders(
        &self,
        ctx: &mut BuildBevyMeshesContext,
    ) -> Result<(), TryFromIntError> {
        match self {
            geo::Geometry::Point(g) => g.populate_mesh_builders(ctx)?,
            geo::Geometry::Line(g) => g.populate_mesh_builders(ctx)?,
            geo::Geometry::LineString(g) => g.populate_mesh_builders(ctx)?,
            geo::Geometry::Polygon(g) => g.populate_mesh_builders(ctx)?,
            geo::Geometry::MultiPoint(g) => g.populate_mesh_builders(ctx)?,
            geo::Geometry::MultiLineString(g) => g.populate_mesh_builders(ctx)?,
            geo::Geometry::MultiPolygon(g) => g.populate_mesh_builders(ctx)?,
            geo::Geometry::GeometryCollection(g) => g.populate_mesh_builders(ctx)?,
            geo::Geometry::Triangle(g) => g.populate_mesh_builders(ctx)?,
            geo::Geometry::Rect(g) => g.populate_mesh_builders(ctx)?,
        };
        Ok(())
    }
}

impl BuildBevyMeshes for geo::GeometryCollection {
    fn populate_mesh_builders(
        &self,
        ctx: &mut BuildBevyMeshesContext,
    ) -> Result<(), TryFromIntError> {
        for g in self {
            g.populate_mesh_builders(ctx)?;
        }
        Ok(())
    }
}

fn polygon_to_earcutr_input(polygon: &geo::Polygon) -> bevy_earcutr::EarcutrInput {
    let mut vertices = Vec::with_capacity(polygon.coords_count() * 2);
    let mut interior_indices = Vec::with_capacity(polygon.interiors().len());
    debug_assert!(polygon.exterior().0.len() >= 4);

    flat_line_string_coords_2(polygon.exterior(), &mut vertices);

    for interior in polygon.interiors() {
        debug_assert!(interior.0.len() >= 4);
        interior_indices.push(vertices.len() / 2);
        flat_line_string_coords_2(interior, &mut vertices);
    }

    bevy_earcutr::EarcutrInput {
        vertices,
        interior_indices,
    }
}

fn flat_line_string_coords_2(line_string: &geo::LineString, vertices: &mut Vec<f64>) {
    for coord in &line_string.0 {
        vertices.push(coord.x);
        vertices.push(coord.y);
    }
}<|MERGE_RESOLUTION|>--- conflicted
+++ resolved
@@ -1,15 +1,4 @@
-<<<<<<< HEAD
-#![warn(
-    clippy::unwrap_used,
-    clippy::cast_lossless,
-    clippy::unimplemented,
-    clippy::expect_used
-)]
-
 use std::num::TryFromIntError;
-
-=======
->>>>>>> b99e089c
 use bevy::prelude::*;
 use geo::algorithm::coords_iter::CoordsIter;
 
